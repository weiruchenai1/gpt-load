package handler

import (
<<<<<<< HEAD
	"fmt"
	"strings"
	"gpt-load/internal/encryption"
=======
>>>>>>> 55d25919
	app_errors "gpt-load/internal/errors"
	"gpt-load/internal/i18n"
	"gpt-load/internal/models"
	"gpt-load/internal/response"
	"strings"
	"time"

	"github.com/gin-gonic/gin"
	"github.com/sirupsen/logrus"
)

// Stats Get dashboard statistics
func (s *Server) Stats(c *gin.Context) {
	var activeKeys, invalidKeys int64
	s.DB.Model(&models.APIKey{}).Where("status = ?", models.KeyStatusActive).Count(&activeKeys)
	s.DB.Model(&models.APIKey{}).Where("status = ?", models.KeyStatusInvalid).Count(&invalidKeys)

	now := time.Now()
	rpmStats, err := s.getRPMStats(now)
	if err != nil {
		response.ErrorI18nFromAPIError(c, app_errors.ErrDatabase, "database.rpm_stats_failed")
		return
	}
	twentyFourHoursAgo := now.Add(-24 * time.Hour)
	fortyEightHoursAgo := now.Add(-48 * time.Hour)

	currentPeriod, err := s.getHourlyStats(twentyFourHoursAgo, now)
	if err != nil {
		response.ErrorI18nFromAPIError(c, app_errors.ErrDatabase, "database.current_stats_failed")
		return
	}
	previousPeriod, err := s.getHourlyStats(fortyEightHoursAgo, twentyFourHoursAgo)
	if err != nil {
		response.ErrorI18nFromAPIError(c, app_errors.ErrDatabase, "database.previous_stats_failed")
		return
	}

	// 计算请求量趋势
	reqTrend := 0.0
	reqTrendIsGrowth := true
	if previousPeriod.TotalRequests > 0 {
		// 有前期数据，计算百分比变化
		reqTrend = (float64(currentPeriod.TotalRequests-previousPeriod.TotalRequests) / float64(previousPeriod.TotalRequests)) * 100
		reqTrendIsGrowth = reqTrend >= 0
	} else if currentPeriod.TotalRequests > 0 {
		// 前期无数据，当前有数据，视为100%增长
		reqTrend = 100.0
		reqTrendIsGrowth = true
	} else {
		// 前期和当前都无数据
		reqTrend = 0.0
		reqTrendIsGrowth = true
	}

	// 计算当前和前期错误率
	currentErrorRate := 0.0
	if currentPeriod.TotalRequests > 0 {
		currentErrorRate = (float64(currentPeriod.TotalFailures) / float64(currentPeriod.TotalRequests)) * 100
	}

	previousErrorRate := 0.0
	if previousPeriod.TotalRequests > 0 {
		previousErrorRate = (float64(previousPeriod.TotalFailures) / float64(previousPeriod.TotalRequests)) * 100
	}

	// 计算错误率趋势
	errorRateTrend := 0.0
	errorRateTrendIsGrowth := false
	if previousPeriod.TotalRequests > 0 {
		// 有前期数据，计算百分点差异
		errorRateTrend = currentErrorRate - previousErrorRate
		errorRateTrendIsGrowth = errorRateTrend < 0 // 错误率下降是好事
	} else if currentPeriod.TotalRequests > 0 {
		// 前期无数据，当前有数据
		errorRateTrend = currentErrorRate // 显示当前错误率
		errorRateTrendIsGrowth = false    // 有错误是坏事（如果错误率>0）
		if currentErrorRate == 0 {
			errorRateTrendIsGrowth = true // 如果当前无错误，标记为正面
		}
	} else {
		// 都无数据
		errorRateTrend = 0.0
		errorRateTrendIsGrowth = true
	}

	// 获取安全警告信息
	securityWarnings := s.getSecurityWarnings(c)

	stats := models.DashboardStatsResponse{
		KeyCount: models.StatCard{
			Value:       float64(activeKeys),
			SubValue:    invalidKeys,
			SubValueTip: i18n.Message(c, "dashboard.invalid_keys"),
		},
		RPM: rpmStats,
		RequestCount: models.StatCard{
			Value:         float64(currentPeriod.TotalRequests),
			Trend:         reqTrend,
			TrendIsGrowth: reqTrendIsGrowth,
		},
		ErrorRate: models.StatCard{
			Value:         currentErrorRate,
			Trend:         errorRateTrend,
			TrendIsGrowth: errorRateTrendIsGrowth,
		},
		SecurityWarnings: securityWarnings,
	}

	response.Success(c, stats)
}

// Chart Get dashboard chart data
func (s *Server) Chart(c *gin.Context) {
	groupID := c.Query("groupId")

	now := time.Now()
	endHour := now.Truncate(time.Hour)
	startHour := endHour.Add(-23 * time.Hour)

	var hourlyStats []models.GroupHourlyStat
	query := s.DB.Where("time >= ? AND time < ?", startHour, endHour.Add(time.Hour))
	if groupID != "" {
		query = query.Where("group_id = ?", groupID)
	}
	if err := query.Order("time asc").Find(&hourlyStats).Error; err != nil {
		response.ErrorI18nFromAPIError(c, app_errors.ErrDatabase, "database.chart_data_failed")
		return
	}

	statsByHour := make(map[time.Time]map[string]int64)
	for _, stat := range hourlyStats {
		hour := stat.Time.Local().Truncate(time.Hour)
		if _, ok := statsByHour[hour]; !ok {
			statsByHour[hour] = make(map[string]int64)
		}
		statsByHour[hour]["success"] += stat.SuccessCount
		statsByHour[hour]["failure"] += stat.FailureCount
	}

	var labels []string
	var successData, failureData []int64

	for i := range 24 {
		hour := startHour.Add(time.Duration(i) * time.Hour)
		labels = append(labels, hour.Format(time.RFC3339))

		if data, ok := statsByHour[hour]; ok {
			successData = append(successData, data["success"])
			failureData = append(failureData, data["failure"])
		} else {
			successData = append(successData, 0)
			failureData = append(failureData, 0)
		}
	}

	chartData := models.ChartData{
		Labels: labels,
		Datasets: []models.ChartDataset{
			{
				Label: i18n.Message(c, "dashboard.success_requests"),
				Data:  successData,
				Color: "rgba(10, 200, 110, 1)",
			},
			{
				Label: i18n.Message(c, "dashboard.failed_requests"),
				Data:  failureData,
				Color: "rgba(255, 70, 70, 1)",
			},
		},
	}

	response.Success(c, chartData)
}

type hourlyStatResult struct {
	TotalRequests int64
	TotalFailures int64
}

func (s *Server) getHourlyStats(startTime, endTime time.Time) (hourlyStatResult, error) {
	var result hourlyStatResult
	err := s.DB.Model(&models.GroupHourlyStat{}).
		Select("sum(success_count) + sum(failure_count) as total_requests, sum(failure_count) as total_failures").
		Where("time >= ? AND time < ?", startTime, endTime).
		Scan(&result).Error
	return result, err
}

type rpmStatResult struct {
	CurrentRequests  int64
	PreviousRequests int64
}

func (s *Server) getRPMStats(now time.Time) (models.StatCard, error) {
	tenMinutesAgo := now.Add(-10 * time.Minute)
	twentyMinutesAgo := now.Add(-20 * time.Minute)

	var result rpmStatResult
	err := s.DB.Model(&models.RequestLog{}).
		Select("count(case when timestamp >= ? then 1 end) as current_requests, count(case when timestamp >= ? and timestamp < ? then 1 end) as previous_requests", tenMinutesAgo, twentyMinutesAgo, tenMinutesAgo).
		Where("timestamp >= ? AND request_type = ?", twentyMinutesAgo, models.RequestTypeFinal).
		Scan(&result).Error

	if err != nil {
		return models.StatCard{}, err
	}

	currentRPM := float64(result.CurrentRequests) / 10.0
	previousRPM := float64(result.PreviousRequests) / 10.0

	rpmTrend := 0.0
	rpmTrendIsGrowth := true
	if previousRPM > 0 {
		rpmTrend = (currentRPM - previousRPM) / previousRPM * 100
		rpmTrendIsGrowth = rpmTrend >= 0
	} else if currentRPM > 0 {
		rpmTrend = 100.0
		rpmTrendIsGrowth = true
	}

	return models.StatCard{
		Value:         currentRPM,
		Trend:         rpmTrend,
		TrendIsGrowth: rpmTrendIsGrowth,
	}, nil
}

// getSecurityWarnings 检查安全配置并返回警告信息
func (s *Server) getSecurityWarnings(c *gin.Context) []models.SecurityWarning {
	var warnings []models.SecurityWarning

	// 获取AUTH_KEY和ENCRYPTION_KEY
	authConfig := s.config.GetAuthConfig()
	encryptionKey := s.config.GetEncryptionKey()

	// 检查AUTH_KEY
	if authConfig.Key == "" {
		warnings = append(warnings, models.SecurityWarning{
			Type:       "AUTH_KEY",
			Message:    i18n.Message(c, "dashboard.auth_key_missing"),
			Severity:   "high",
			Suggestion: i18n.Message(c, "dashboard.auth_key_required"),
		})
	} else {
		authWarnings := checkPasswordSecurity(c, authConfig.Key, "AUTH_KEY")
		warnings = append(warnings, authWarnings...)
	}

	// 检查ENCRYPTION_KEY
	if encryptionKey == "" {
		warnings = append(warnings, models.SecurityWarning{
			Type:       "ENCRYPTION_KEY",
			Message:    i18n.Message(c, "dashboard.encryption_key_missing"),
			Severity:   "high",
			Suggestion: i18n.Message(c, "dashboard.encryption_key_recommended"),
		})
	} else {
		encryptionWarnings := checkPasswordSecurity(c, encryptionKey, "ENCRYPTION_KEY")
		warnings = append(warnings, encryptionWarnings...)
	}
<<<<<<< HEAD
	
	// 检查系统级代理密钥
	systemSettings := s.SettingsManager.GetSettings()
	if systemSettings.ProxyKeys != "" {
		proxyKeys := strings.Split(systemSettings.ProxyKeys, ",")
		for i, key := range proxyKeys {
			key = strings.TrimSpace(key)
			if key != "" {
				keyName := fmt.Sprintf("全局代理密钥 #%d", i+1)
				proxyWarnings := checkPasswordSecurity(key, keyName)
				warnings = append(warnings, proxyWarnings...)
			}
		}
	}
	
	// 检查分组级代理密钥
	var groups []models.Group
	if err := s.DB.Where("proxy_keys IS NOT NULL AND proxy_keys != ''").Find(&groups).Error; err == nil {
		for _, group := range groups {
			if group.ProxyKeys != "" {
				proxyKeys := strings.Split(group.ProxyKeys, ",")
				for i, key := range proxyKeys {
					key = strings.TrimSpace(key)
					if key != "" {
						keyName := fmt.Sprintf("分组 [%s] 的代理密钥 #%d", group.Name, i+1)
						proxyWarnings := checkPasswordSecurity(key, keyName)
						warnings = append(warnings, proxyWarnings...)
					}
				}
			}
		}
	}
	
=======

>>>>>>> 55d25919
	return warnings
}

// checkPasswordSecurity 综合检查密码安全性
func checkPasswordSecurity(c *gin.Context, password, keyType string) []models.SecurityWarning {
	var warnings []models.SecurityWarning

	// 1. 长度检查
	if len(password) < 16 {
		warnings = append(warnings, models.SecurityWarning{
			Type:       keyType,
			Message:    i18n.Message(c, "security.password_too_short", map[string]any{"keyType": keyType, "length": len(password)}),
			Severity:   "high", // 长度不足是高风险
			Suggestion: i18n.Message(c, "security.password_recommendation_16"),
		})
	} else if len(password) < 32 {
		warnings = append(warnings, models.SecurityWarning{
			Type:       keyType,
			Message:    i18n.Message(c, "security.password_short", map[string]any{"keyType": keyType, "length": len(password)}),
			Severity:   "medium",
			Suggestion: i18n.Message(c, "security.password_recommendation_32"),
		})
	}

	// 2. 常见弱密码检查
	lower := strings.ToLower(password)
	weakPatterns := []string{
		"password", "123456", "admin", "secret", "test", "demo",
		"sk-123456", "key", "token", "pass", "pwd", "qwerty",
		"abc", "default", "user", "login", "auth", "temp",
	}

	for _, pattern := range weakPatterns {
		if strings.Contains(lower, pattern) {
			warnings = append(warnings, models.SecurityWarning{
				Type:       keyType,
				Message:    i18n.Message(c, "security.password_weak_pattern", map[string]any{"keyType": keyType, "pattern": pattern}),
				Severity:   "high",
				Suggestion: i18n.Message(c, "security.password_avoid_common"),
			})
			break
		}
	}

	// 3. 复杂度检查（仅在长度足够时检查）
	if len(password) >= 16 && !hasGoodComplexity(password) {
		warnings = append(warnings, models.SecurityWarning{
			Type:       keyType,
			Message:    i18n.Message(c, "security.password_low_complexity", map[string]any{"keyType": keyType}),
			Severity:   "medium",
			Suggestion: i18n.Message(c, "security.password_complexity"),
		})
	}

	return warnings
}

// hasGoodComplexity 检查密码复杂度
func hasGoodComplexity(password string) bool {
	var hasUpper, hasLower, hasDigit, hasSpecial bool

	for _, char := range password {
		switch {
		case char >= 'A' && char <= 'Z':
			hasUpper = true
		case char >= 'a' && char <= 'z':
			hasLower = true
		case char >= '0' && char <= '9':
			hasDigit = true
		case !((char >= 'A' && char <= 'Z') || (char >= 'a' && char <= 'z') || (char >= '0' && char <= '9')):
			hasSpecial = true
		}
	}

	// 至少包含3种类型的字符
	count := 0
	if hasUpper {
		count++
	}
	if hasLower {
		count++
	}
	if hasDigit {
		count++
	}
	if hasSpecial {
		count++
	}

	return count >= 3
}

// EncryptionStatus checks if ENCRYPTION_KEY is configured but keys are not encrypted
func (s *Server) EncryptionStatus(c *gin.Context) {
	hasMismatch, message, suggestion := s.checkEncryptionMismatch()
	
	response.Success(c, gin.H{
		"has_mismatch": hasMismatch,
		"message":      message,
		"suggestion":   suggestion,
	})
}

// checkEncryptionMismatch detects encryption configuration mismatches
func (s *Server) checkEncryptionMismatch() (bool, string, string) {
	encryptionKey := s.config.GetEncryptionKey()
	
	// Sample check API keys
	var sampleKeys []models.APIKey
	if err := s.DB.Limit(20).Where("key_hash IS NOT NULL AND key_hash != ''").Find(&sampleKeys).Error; err != nil {
		logrus.WithError(err).Error("Failed to fetch sample keys for encryption check")
		return false, "", ""
	}
	
	if len(sampleKeys) == 0 {
		// No keys in database, no mismatch
		return false, "", ""
	}
	
	// Check hash consistency with unencrypted data
	noopService, err := encryption.NewService("")
	if err != nil {
		logrus.WithError(err).Error("Failed to create noop encryption service")
		return false, "", ""
	}
	
	unencryptedHashMatchCount := 0
	for _, key := range sampleKeys {
		// For unencrypted data: key_hash should match SHA256(key_value)
		expectedHash := noopService.Hash(key.KeyValue)
		if expectedHash == key.KeyHash {
			unencryptedHashMatchCount++
		}
	}
	
	unencryptedConsistencyRate := float64(unencryptedHashMatchCount) / float64(len(sampleKeys))
	
	// If ENCRYPTION_KEY is configured, also check if current key can decrypt the data
	var currentKeyHashMatchCount int
	if encryptionKey != "" {
		currentService, err := encryption.NewService(encryptionKey)
		if err == nil {
			for _, key := range sampleKeys {
				// Try to decrypt and re-hash to check if current key matches
				decrypted, err := currentService.Decrypt(key.KeyValue)
				if err == nil {
					// Successfully decrypted, check if hash matches
					expectedHash := currentService.Hash(decrypted)
					if expectedHash == key.KeyHash {
						currentKeyHashMatchCount++
					}
				}
			}
		}
	}
	currentKeyConsistencyRate := float64(currentKeyHashMatchCount) / float64(len(sampleKeys))
	
	// Scenario A: ENCRYPTION_KEY configured but data not encrypted
	if encryptionKey != "" && unencryptedConsistencyRate > 0.8 {
		return true,
			"检测到您已配置 ENCRYPTION_KEY，但数据库中的密钥尚未加密。这会导致密钥无法正常读取（显示为 failed-to-decrypt）。",
			"请停止服务，执行密钥迁移命令后重启"
	}
	
	// Scenario B: ENCRYPTION_KEY not configured but data is encrypted
	if encryptionKey == "" && unencryptedConsistencyRate < 0.2 {
		return true,
			"检测到数据库中的密钥已加密，但未配置 ENCRYPTION_KEY。这会导致密钥无法正常读取。",
			"请配置与加密时相同的 ENCRYPTION_KEY，或执行解密迁移"
	}
	
	// Scenario C: ENCRYPTION_KEY configured but doesn't match encrypted data
	if encryptionKey != "" && unencryptedConsistencyRate < 0.2 && currentKeyConsistencyRate < 0.2 {
		return true,
			"检测到您配置的 ENCRYPTION_KEY 与数据加密时使用的密钥不匹配。这会导致密钥解密失败（显示为 failed-to-decrypt）。",
			"请使用正确的 ENCRYPTION_KEY，或执行密钥迁移"
	}
	
	return false, "", ""
}<|MERGE_RESOLUTION|>--- conflicted
+++ resolved
@@ -1,12 +1,7 @@
 package handler
 
 import (
-<<<<<<< HEAD
-	"fmt"
-	"strings"
 	"gpt-load/internal/encryption"
-=======
->>>>>>> 55d25919
 	app_errors "gpt-load/internal/errors"
 	"gpt-load/internal/i18n"
 	"gpt-load/internal/models"
@@ -267,43 +262,7 @@
 		encryptionWarnings := checkPasswordSecurity(c, encryptionKey, "ENCRYPTION_KEY")
 		warnings = append(warnings, encryptionWarnings...)
 	}
-<<<<<<< HEAD
-	
-	// 检查系统级代理密钥
-	systemSettings := s.SettingsManager.GetSettings()
-	if systemSettings.ProxyKeys != "" {
-		proxyKeys := strings.Split(systemSettings.ProxyKeys, ",")
-		for i, key := range proxyKeys {
-			key = strings.TrimSpace(key)
-			if key != "" {
-				keyName := fmt.Sprintf("全局代理密钥 #%d", i+1)
-				proxyWarnings := checkPasswordSecurity(key, keyName)
-				warnings = append(warnings, proxyWarnings...)
-			}
-		}
-	}
-	
-	// 检查分组级代理密钥
-	var groups []models.Group
-	if err := s.DB.Where("proxy_keys IS NOT NULL AND proxy_keys != ''").Find(&groups).Error; err == nil {
-		for _, group := range groups {
-			if group.ProxyKeys != "" {
-				proxyKeys := strings.Split(group.ProxyKeys, ",")
-				for i, key := range proxyKeys {
-					key = strings.TrimSpace(key)
-					if key != "" {
-						keyName := fmt.Sprintf("分组 [%s] 的代理密钥 #%d", group.Name, i+1)
-						proxyWarnings := checkPasswordSecurity(key, keyName)
-						warnings = append(warnings, proxyWarnings...)
-					}
-				}
-			}
-		}
-	}
-	
-=======
-
->>>>>>> 55d25919
+
 	return warnings
 }
 
@@ -399,7 +358,7 @@
 // EncryptionStatus checks if ENCRYPTION_KEY is configured but keys are not encrypted
 func (s *Server) EncryptionStatus(c *gin.Context) {
 	hasMismatch, message, suggestion := s.checkEncryptionMismatch()
-	
+
 	response.Success(c, gin.H{
 		"has_mismatch": hasMismatch,
 		"message":      message,
@@ -410,26 +369,26 @@
 // checkEncryptionMismatch detects encryption configuration mismatches
 func (s *Server) checkEncryptionMismatch() (bool, string, string) {
 	encryptionKey := s.config.GetEncryptionKey()
-	
+
 	// Sample check API keys
 	var sampleKeys []models.APIKey
 	if err := s.DB.Limit(20).Where("key_hash IS NOT NULL AND key_hash != ''").Find(&sampleKeys).Error; err != nil {
 		logrus.WithError(err).Error("Failed to fetch sample keys for encryption check")
 		return false, "", ""
 	}
-	
+
 	if len(sampleKeys) == 0 {
 		// No keys in database, no mismatch
 		return false, "", ""
 	}
-	
+
 	// Check hash consistency with unencrypted data
 	noopService, err := encryption.NewService("")
 	if err != nil {
 		logrus.WithError(err).Error("Failed to create noop encryption service")
 		return false, "", ""
 	}
-	
+
 	unencryptedHashMatchCount := 0
 	for _, key := range sampleKeys {
 		// For unencrypted data: key_hash should match SHA256(key_value)
@@ -438,9 +397,9 @@
 			unencryptedHashMatchCount++
 		}
 	}
-	
+
 	unencryptedConsistencyRate := float64(unencryptedHashMatchCount) / float64(len(sampleKeys))
-	
+
 	// If ENCRYPTION_KEY is configured, also check if current key can decrypt the data
 	var currentKeyHashMatchCount int
 	if encryptionKey != "" {
@@ -460,27 +419,27 @@
 		}
 	}
 	currentKeyConsistencyRate := float64(currentKeyHashMatchCount) / float64(len(sampleKeys))
-	
+
 	// Scenario A: ENCRYPTION_KEY configured but data not encrypted
 	if encryptionKey != "" && unencryptedConsistencyRate > 0.8 {
 		return true,
 			"检测到您已配置 ENCRYPTION_KEY，但数据库中的密钥尚未加密。这会导致密钥无法正常读取（显示为 failed-to-decrypt）。",
 			"请停止服务，执行密钥迁移命令后重启"
 	}
-	
+
 	// Scenario B: ENCRYPTION_KEY not configured but data is encrypted
 	if encryptionKey == "" && unencryptedConsistencyRate < 0.2 {
 		return true,
 			"检测到数据库中的密钥已加密，但未配置 ENCRYPTION_KEY。这会导致密钥无法正常读取。",
 			"请配置与加密时相同的 ENCRYPTION_KEY，或执行解密迁移"
 	}
-	
+
 	// Scenario C: ENCRYPTION_KEY configured but doesn't match encrypted data
 	if encryptionKey != "" && unencryptedConsistencyRate < 0.2 && currentKeyConsistencyRate < 0.2 {
 		return true,
 			"检测到您配置的 ENCRYPTION_KEY 与数据加密时使用的密钥不匹配。这会导致密钥解密失败（显示为 failed-to-decrypt）。",
 			"请使用正确的 ENCRYPTION_KEY，或执行密钥迁移"
 	}
-	
+
 	return false, "", ""
 }